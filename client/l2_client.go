--- conflicted
+++ resolved
@@ -910,11 +910,7 @@
 		return "", err
 	}
 
-<<<<<<< HEAD
-	signature, err := c.generateSignatureForGeneral(types.TxTypeMintNft, txInfo, signatureList)
-=======
 	signature, err := c.generateSignature(txInfo, signatureList)
->>>>>>> a282a426
 	if err != nil {
 		return "", err
 	}
@@ -939,11 +935,7 @@
 	if err != nil {
 		return "", err
 	}
-<<<<<<< HEAD
-	signature, err := c.generateSignatureForGeneral(types.TxTypeCreateCollection, txInfo, signatureList)
-=======
 	signature, err := c.generateSignature(txInfo, signatureList)
->>>>>>> a282a426
 	if err != nil {
 		return "", err
 	}
@@ -969,11 +961,7 @@
 		return "", err
 	}
 
-<<<<<<< HEAD
-	signature, err := c.generateSignatureForGeneral(types.TxTypeCancelOffer, txInfo, signatureList)
-=======
 	signature, err := c.generateSignature(txInfo, signatureList)
->>>>>>> a282a426
 	if err != nil {
 		return "", err
 	}
@@ -985,7 +973,7 @@
 	return c.SendRawTx(uint32(txInfo.GetTxType()), string(txInfoBytes))
 }
 
-func (c *l2Client) AtomicMatch(tx *types.AtomicMatchTxReq, ops *types.TransactOpts, sellOfferSignature, buyOfferSignature string) (string, error) {
+func (c *l2Client) AtomicMatch(tx *types.AtomicMatchTxReq, ops *types.TransactOpts) (string, error) {
 	if c.keyManager == nil {
 		return "", fmt.Errorf("key manager is nil")
 	}
@@ -996,11 +984,7 @@
 	if err != nil {
 		return "", err
 	}
-<<<<<<< HEAD
-	signature, err := c.generateSignatureForAtomicMatch(sellOfferSignature, buyOfferSignature)
-=======
 	txInfoBytes, err := json.Marshal(txInfo)
->>>>>>> a282a426
 	if err != nil {
 		return "", err
 	}
@@ -1020,11 +1004,7 @@
 	if err != nil {
 		return "", err
 	}
-<<<<<<< HEAD
-	signature, err := c.generateSignatureForGeneral(types.TxTypeWithdrawNft, txInfo, signatureList)
-=======
 	signature, err := c.generateSignature(txInfo, signatureList)
->>>>>>> a282a426
 	if err != nil {
 		return "", err
 	}
@@ -1050,11 +1030,7 @@
 	if err != nil {
 		return "", err
 	}
-<<<<<<< HEAD
-	signature, err := c.generateSignatureForGeneral(types.TxTypeTransferNft, txInfo, signatureList)
-=======
 	signature, err := c.generateSignature(txInfo, signatureList)
->>>>>>> a282a426
 	if err != nil {
 		return "", err
 	}
@@ -1079,11 +1055,7 @@
 	if err != nil {
 		return "", err
 	}
-<<<<<<< HEAD
-	signature, err := c.generateSignatureForGeneral(types.TxTypeWithdraw, txInfo, signatureList)
-=======
 	signature, err := c.generateSignature(txInfo, signatureList)
->>>>>>> a282a426
 	if err != nil {
 		return "", err
 	}
@@ -1113,12 +1085,8 @@
 	if err != nil {
 		return "", err
 	}
-<<<<<<< HEAD
-	signature, err := c.generateSignatureForGeneral(types.TxTypeTransfer, txInfo, signatureList)
-=======
 	txInfo.L1Sig = signature
 	txInfoBytes, err := json.Marshal(txInfo)
->>>>>>> a282a426
 	if err != nil {
 		return "", err
 	}
@@ -1180,9 +1148,6 @@
 	return ops, nil
 }
 
-<<<<<<< HEAD
-func (c *l2Client) generateSignatureForGeneral(txType uint32, txInfo string, signatureList []string) (string, error) {
-=======
 func (c *l2Client) fullFillChangePubKeyOps(ops *types.TransactOpts) (*types.TransactOpts, error) {
 	ops.TxType = txtypes.TxTypeChangePubKey
 	if ops.GasAccountIndex == 0 {
@@ -1220,31 +1185,17 @@
 }
 
 func (c *l2Client) generateSignature(txInfo txtypes.TxInfo, signatureList []string) (string, error) {
->>>>>>> a282a426
 	if len(signatureList) == 0 {
 		if c.l1Signer == nil {
 			return "", errors.New("privateKey has not been initialized correctly, signature is expected to be passed instead")
 		}
 
-<<<<<<< HEAD
-		signBody, err := c.getL2SignatureBody(txType, txInfo)
+		signBody := txInfo.GetL1SignatureBody()
+		signHex, err := c.l1Signer.Sign(signBody)
 		if err != nil {
 			return "", err
 		}
-		signature, err := c.l1Signer.Sign(signBody)
-=======
-		signBody := txInfo.GetL1Signature()
-		signHex, err := c.l1Signer.Sign(signBody)
->>>>>>> a282a426
-		if err != nil {
-			return "", err
-		}
-		signParam := signer.NewSignParamForGeneral(signature)
-		signParamByte, err := json.Marshal(signParam)
-		if err != nil {
-			return "", err
-		}
-		return string(signParamByte), nil
+		return signHex, nil
 	} else if len(signatureList) == 1 {
 		return signatureList[0], nil
 	} else {
@@ -1252,33 +1203,12 @@
 	}
 }
 
-<<<<<<< HEAD
-func (c *l2Client) generateSignatureForAtomicMatch(sellOfferSignature, buyOfferSignature string) (string, error) {
-	if len(sellOfferSignature) == 0 || len(buyOfferSignature) == 0 {
-		return "", errors.New("both sellOfferSignature and buyOfferSignature are required here")
-	}
-	signParam := signer.NewSignParamForAtomicMatch(sellOfferSignature, buyOfferSignature)
-	signParamByte, err := json.Marshal(signParam)
-	if err != nil {
-		return "", err
-	}
-	return string(signParamByte), nil
-}
-
-func (c *l2Client) GenerateSignBody(txData interface{}) (string, error) {
-	txType, txInfo, err := c.constructTransaction(txData, nil)
-	if err != nil {
-		return "", err
-	}
-	signatureBody, err := c.getL2SignatureBody(txType, txInfo)
-=======
 func (c *l2Client) GenerateSignBody(txData interface{}, ops *types.TransactOpts) (string, error) {
 	txInfo, err := c.constructTransaction(txData, ops)
->>>>>>> a282a426
-	if err != nil {
-		return "", err
-	}
-	signatureBody := txInfo.GetL1Signature()
+	if err != nil {
+		return "", err
+	}
+	signatureBody := txInfo.GetL1SignatureBody()
 	return signatureBody, nil
 }
 
@@ -1291,7 +1221,7 @@
 	if err != nil {
 		return "", err
 	}
-	signBody := txInfo.GetL1Signature()
+	signBody := txInfo.GetL1SignatureBody()
 	if err != nil {
 		return "", err
 	}
